--- conflicted
+++ resolved
@@ -40,7 +40,7 @@
 	"runtime"
 
 	"github.com/Shopify/sarama"
-	"github.com/bsm/sarama-cluster"
+	cluster "github.com/bsm/sarama-cluster"
 	"github.com/gocql/gocql"
 	"github.com/uber-common/bark"
 	"github.com/uber/cadence/.gen/go/replicator"
@@ -53,7 +53,7 @@
 	"github.com/urfave/cli"
 	"go.uber.org/thriftrw/protocol"
 	"go.uber.org/thriftrw/wire"
-	"gopkg.in/yaml.v2"
+	yaml "gopkg.in/yaml.v2"
 )
 
 type filterFn func(*replicator.ReplicationTask) bool
@@ -516,11 +516,7 @@
 	return producer
 }
 
-<<<<<<< HEAD
-// AdminPurgeTopic will purge a topic
-=======
 // AdminPurgeTopic is used to purge kafka topic
->>>>>>> c0c38f7e
 func AdminPurgeTopic(c *cli.Context) {
 	hostFile := getRequiredOption(c, FlagHostFile)
 	topic := getRequiredOption(c, FlagTopic)
